--- conflicted
+++ resolved
@@ -8,15 +8,8 @@
 from fastapi.responses import FileResponse, JSONResponse
 from fastapi.routing import APIRoute
 from fastapi.staticfiles import StaticFiles
-<<<<<<< HEAD
-from fastapi.exceptions import HTTPException, RequestValidationError
-from starlette.exceptions import HTTPException as StarletteHTTPException
-from starlette.responses import Response
-from starlette.middleware.base import BaseHTTPMiddleware
-=======
 from starlette.middleware.base import BaseHTTPMiddleware
 from starlette.types import ASGIApp
->>>>>>> 4c15e8ef
 from app.core.config import settings as config_settings
 from app.core.database import create_tables, AsyncSessionLocal
 from app.core.seed_super_admin import seed_super_admin
@@ -194,97 +187,8 @@
     allow_credentials=True,
     allow_methods=["*"],
     allow_headers=["*"],
-    expose_headers=["*"],
-    max_age=600,
 )
 
-<<<<<<< HEAD
-# Middleware to add CORS headers to every response
-class CORSHeaderMiddleware(BaseHTTPMiddleware):
-    async def dispatch(self, request: Request, call_next):
-        response = await call_next(request)
-        origin = request.headers.get("origin")
-        if origin in origins:
-            response.headers["Access-Control-Allow-Origin"] = origin
-            response.headers["Access-Control-Allow-Credentials"] = "true"
-            response.headers["Access-Control-Allow-Methods"] = "*"
-            response.headers["Access-Control-Allow-Headers"] = "*"
-        return response
-
-app.add_middleware(CORSHeaderMiddleware)
-
-# Explicit OPTIONS handler for all routes
-@app.options("/{path:path}")
-async def options_handler(request: Request, path: str):
-    origin = request.headers.get("origin")
-    response = Response()
-    if origin in origins:
-        response.headers["Access-Control-Allow-Origin"] = origin
-        response.headers["Access-Control-Allow-Methods"] = "*"
-        response.headers["Access-Control-Allow-Headers"] = "*"
-        response.headers["Access-Control-Allow-Credentials"] = "true"
-    return response
-
-# Global exception handler to ensure CORS headers on all responses, including errors
-@app.exception_handler(Exception)
-async def global_exception_handler(request: Request, exc: Exception):
-    logger.error(f"Unhandled exception: {str(exc)}", exc_info=True)
-    response = JSONResponse(
-        status_code=500,
-        content={"detail": "Internal Server Error"},
-    )
-    origin = request.headers.get("origin")
-    if origin in origins:
-        response.headers.update({
-            "Access-Control-Allow-Origin": origin,
-            "Access-Control-Allow-Credentials": "true",
-            "Access-Control-Allow-Methods": "*",
-            "Access-Control-Allow-Headers": "*",
-        })
-    return response
-
-@app.exception_handler(StarletteHTTPException)
-async def http_exception_handler(request: Request, exc: StarletteHTTPException):
-    response = JSONResponse(
-        status_code=exc.status_code,
-        content={"detail": exc.detail},
-    )
-    origin = request.headers.get("origin")
-    if origin in origins:
-        response.headers.update({
-            "Access-Control-Allow-Origin": origin,
-            "Access-Control-Allow-Credentials": "true",
-            "Access-Control-Allow-Methods": "*",
-            "Access-Control-Allow-Headers": "*",
-        })
-    return response
-
-@app.exception_handler(RequestValidationError)
-async def validation_exception_handler(request: Request, exc: RequestValidationError):
-    response = JSONResponse(
-        status_code=status.HTTP_422_UNPROCESSABLE_ENTITY,
-        content={"detail": exc.errors(), "body": exc.body},
-    )
-    origin = request.headers.get("origin")
-    if origin in origins:
-        response.headers.update({
-            "Access-Control-Allow-Origin": origin,
-            "Access-Control-Allow-Credentials": "true",
-            "Access-Control-Allow-Methods": "*",
-            "Access-Control-Allow-Headers": "*",
-        })
-    return response
-
-# Debug middleware for logging request headers
-@app.middleware("http")
-async def log_request_headers(request: Request, call_next):
-    logger.info(f"Request: {request.method} {request.url}")
-    logger.info(f"Headers: {dict(request.headers)}")
-    response = await call_next(request)
-    logger.info(f"Response status: {response.status_code}")
-    logger.info(f"Response headers: {dict(response.headers)}")
-    return response
-=======
 # Add ForceCORSMiddleware to ensure CORS headers on ALL responses (including errors)
 app.add_middleware(ForceCORSMiddleware, allowed_origins=origins)
 
@@ -313,7 +217,6 @@
         },
         headers=headers
     )
->>>>>>> 4c15e8ef
 
 # Debug CORS configuration on startup
 @app.on_event("startup")
