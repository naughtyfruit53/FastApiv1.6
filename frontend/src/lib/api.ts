// frontend/src/lib/api.ts
import axios from "axios";
import { toast } from "react-toastify";
import axiosRetry from 'axios-retry';
import { ACCESS_TOKEN_KEY, REFRESH_TOKEN_KEY, USER_ROLE_KEY, IS_SUPER_ADMIN_KEY, LEGACY_TOKEN_KEY } from '../constants/auth';

const API_BASE_URL = process.env.NEXT_PUBLIC_API_URL || "http://127.0.0.1:8000";

<<<<<<< HEAD
=======
/**
 * Helper function to get access token with backward compatibility
 * Checks for new key first, then falls back to legacy key
 */
const getAccessToken = (): string | null => {
  let token = localStorage.getItem(ACCESS_TOKEN_KEY);
  if (!token) {
    // Check legacy key for backward compatibility
    token = localStorage.getItem(LEGACY_TOKEN_KEY);
    if (token) {
      console.log('[API] Migrating token from legacy key to new key');
      localStorage.setItem(ACCESS_TOKEN_KEY, token);
      localStorage.removeItem(LEGACY_TOKEN_KEY);
    }
  }
  return token;
};

/**
 * Helper function to get refresh token
 */
const getRefreshToken = (): string | null => {
  return localStorage.getItem(REFRESH_TOKEN_KEY);
};

// Configure axios-retry with exponential backoff
>>>>>>> 092879b5
axiosRetry(axios, {
  retries: 3,
  retryDelay: (retryCount) => {
    return axiosRetry.exponentialDelay(retryCount);
  },
  retryCondition: (error) => {
    return axiosRetry.isNetworkOrIdempotentRequestError(error) || error.response?.status >= 500;
  },
});

const handleTokenExpiry = () => {
  console.log("[API] Handling token expiry - preserving application state");
  const currentPath = window.location.pathname;
  const currentSearch = window.location.search;
  const currentHash = window.location.hash;
  const returnUrl = `${currentPath}${currentSearch}${currentHash}`;
  const forms = document.querySelectorAll("form");
  const formData: { [key: string]: any } = {};
  forms.forEach((form, index) => {
    const formDataObj = new FormData(form);
    const formEntries: { [key: string]: any } = {};
    for (const [key, value] of formDataObj.entries()) {
      if (typeof value === "string" && value.trim()) {
        formEntries[key] = value;
      }
    }
    if (Object.keys(formEntries).length > 0) {
      formData[`form_${index}`] = formEntries;
    }
  });
  if (Object.keys(formData).length > 0) {
    sessionStorage.setItem("formDataBeforeExpiry", JSON.stringify(formData));
    console.log("[API] Preserved form data before logout");
  }
  if (returnUrl !== "/" && !returnUrl.includes("/login")) {
    sessionStorage.setItem("returnUrlAfterLogin", returnUrl);
    console.log("[API] Stored return URL:", returnUrl);
  }
<<<<<<< HEAD
  localStorage.removeItem("access_token");
  localStorage.removeItem("refresh_token");
  localStorage.removeItem("user_role");
  localStorage.removeItem("is_super_admin");
=======
  // Clear all token-related storage using standardized keys
  localStorage.removeItem(ACCESS_TOKEN_KEY);
  localStorage.removeItem(LEGACY_TOKEN_KEY); // Also clear legacy key
  localStorage.removeItem(REFRESH_TOKEN_KEY);
  localStorage.removeItem(USER_ROLE_KEY);
  localStorage.removeItem(IS_SUPER_ADMIN_KEY);
  console.log("[API] Cleared all authentication tokens");
>>>>>>> 092879b5
  resetAuthReady();
  setTimeout(() => {
    window.location.href = "/login";
  }, 100);
};

let isAuthReady = false;
let authReadyPromise: Promise<void> | null = null;
let authReadyResolve: (() => void) | null = null;

const initializeAuthPromise = () => {
  if (!authReadyPromise) {
    authReadyPromise = new Promise((resolve) => {
      authReadyResolve = resolve;
    });
  }
};
initializeAuthPromise();

export const markAuthReady = (): any => {
  console.log("[API] Auth context marked as ready");
  isAuthReady = true;
  if (authReadyResolve) {
    authReadyResolve();
    authReadyResolve = null;
  }
};

export const resetAuthReady = (): any => {
  console.log("[API] Auth context reset");
  isAuthReady = false;
  initializeAuthPromise();
};

const waitForAuthIfNeeded = async (config: any) => {
  const publicEndpoints = [
    "/auth/login",
    "/auth/otp/",
    "/auth/admin/setup",
    "/users/me",
    "/organizations/current",
    "/rbac/users/users/permissions",
    "/companies/current",
    "/organizations/org-statistics",
    "/organizations/recent-activities",
  ];
  const isPublicEndpoint = publicEndpoints.some((endpoint) =>
    config.url?.includes(endpoint),
  );
  if (isPublicEndpoint) {
    console.log("[API] Public endpoint, skipping auth wait:", config.url);
    return;
  }
  if (!isAuthReady && authReadyPromise) {
    console.log("[API] Waiting for auth context to be ready for:", config.url);
    const authTimeout = new Promise<void>((_, reject) => {
      setTimeout(() => {
        console.warn(
          "[API] Auth wait timeout - proceeding without auth ready state",
        );
        reject(new Error("Auth wait timeout"));
      }, 10000);
    });
    try {
      await Promise.race([authReadyPromise, authTimeout]);
      console.log(
        "[API] Auth context ready, proceeding with request:",
        config.url,
      );
    } catch (error: any) {
      console.warn(
        "[API] Auth wait failed or timed out, proceeding anyway:",
        error?.message || error,
      );
    }
  }
};

const refreshAxios = axios.create({
  baseURL: API_BASE_URL,
  headers: {
    "Content-Type": "application/json",
  },
  timeout: 15000,
});

axiosRetry(refreshAxios, {
  retries: 3,
  retryDelay: axiosRetry.exponentialDelay,
  retryCondition: (error) => {
    return axiosRetry.isNetworkOrIdempotentRequestError(error) || error.response?.status >= 500;
  },
});

const api = axios.create({
  baseURL: `${API_BASE_URL}/api/v1`,
  headers: {
    "Content-Type": "application/json",
  },
  timeout: 15000,
});

api.interceptors.request.use(
  async (config) => {
    await waitForAuthIfNeeded(config);
<<<<<<< HEAD
    const token = localStorage.getItem("access_token");
=======
    const token = getAccessToken();
>>>>>>> 092879b5
    console.log(`[API] ${config.method?.toUpperCase()} ${config.url}`, {
      hasToken: !!token,
      hasRefreshToken: !!getRefreshToken(),
      authReady: isAuthReady,
      timestamp: new Date().toISOString(),
    });
    if (token) {
      config.headers.Authorization = `Bearer ${token}`;
    }
    const fullUrl = `${config.baseURL}${config.url}`;
    console.log(`[API] Request URL: ${fullUrl}`, {
      method: config.method?.toUpperCase(),
      hasAuth: !!token,
    });
    return config;
  },
  (error) => {
    console.error("[API] Request interceptor error:", error);
    return Promise.reject(error);
  },
);

api.interceptors.response.use(
  (response) => {
    if (response.config.headers?.Authorization) {
      console.log(
        `[API] Success ${response.config.method?.toUpperCase()} ${response.config.url}`,
        {
          status: response.status,
          hasData: !!response.data,
          timestamp: new Date().toISOString(),
        },
      );
    }
    return response;
  },
  async (error) => {
    const originalRequest = error.config;
    const method = error.config?.method?.toUpperCase();
    const url = error.config?.url;
    const status = error.response?.status;
    console.error(`[API] Error ${method} ${url}`, {
      status,
      error: error.response?.data,
      timestamp: new Date().toISOString(),
    });
    if (error.code === 'ECONNABORTED' && error.message.includes('timeout')) {
      console.error("[API] Request timed out");
      toast.error("Request timed out. Please try again.", {
        position: "top-right",
        autoClose: 3000,
      });
    }
    if (status === 401 && !originalRequest._retry) {
<<<<<<< HEAD
      console.log(`[API] ${status} Auth error - attempting token refresh`);
      originalRequest._retry = true;
      try {
        const refreshToken = localStorage.getItem("refresh_token");
        if (!refreshToken) {
          throw new Error("No refresh token available");
        }
        const response = await refreshAxios.post('/auth/refresh', {
          refresh_token: refreshToken
        });
        const refreshData = response.data;
        localStorage.setItem("access_token", refreshData.access_token);
        if (refreshData.refresh_token) {
          localStorage.setItem("refresh_token", refreshData.refresh_token);
        }
        console.log("[API] Token refreshed successfully");
        originalRequest.headers.Authorization = `Bearer ${refreshData.access_token}`;
        return api(originalRequest);
      } catch (refreshError) {
        console.error("[API] Token refresh failed:", refreshError);
        const errorDetail = error.response?.data?.detail;
        if (errorDetail && typeof errorDetail === "string") {
          console.log(`[API] ${status} Error reason:`, errorDetail);
          toast.error(`Session expired: ${errorDetail}`, {
            position: "top-right",
            autoClose: 3000,
          });
        } else {
          toast.error("Session expired. Please login again.", {
            position: "top-right",
            autoClose: 3000,
          });
=======
      if (originalRequest.headers?.Authorization) {
        console.log(`[API] ${status} Auth error - attempting token refresh`);
        originalRequest._retry = true;
        try {
          const refreshToken = getRefreshToken();
          if (!refreshToken) {
            throw new Error("No refresh token available");
          }
          const response = await refreshAxios.post('/api/v1/auth/refresh-token', {
            refresh_token: refreshToken
          });
          const refreshData = response.data;
          localStorage.setItem(ACCESS_TOKEN_KEY, refreshData.access_token);
          if (refreshData.refresh_token) {
            localStorage.setItem(REFRESH_TOKEN_KEY, refreshData.refresh_token);
          }
          console.log("[API] Token refreshed successfully");
          originalRequest.headers.Authorization = `Bearer ${refreshData.access_token}`;
          return api(originalRequest);
        } catch (refreshError) {
          console.error("[API] Token refresh failed:", refreshError);
          const errorDetail = error.response?.data?.detail;
          if (errorDetail && typeof errorDetail === "string") {
            console.log(`[API] ${status} Error reason:`, errorDetail);
            toast.error(`Session expired: ${errorDetail}`, {
              position: "top-right",
              autoClose: 3000,
            });
          } else {
            toast.error("Session expired. Please login again.", {
              position: "top-right",
              autoClose: 3000,
            });
          }
          handleTokenExpiry();
>>>>>>> 092879b5
        }
        handleTokenExpiry();
      }
    } else if (status === 403) {
      console.log(`[API] ${status} Permission denied:`, error.response?.data?.detail);
      toast.error(`Permission denied: ${error.response?.data?.detail || "Insufficient permissions"}`, {
        position: "top-right",
        autoClose: 3000,
      });
      return Promise.reject({
        ...error,
        userMessage: error.response?.data?.detail || "Insufficient permissions",
        status,
      });
    } else if (status === 404 && url?.includes("/companies/current")) {
      console.log(
        "[API] 404 on /companies/current - company setup required, not an auth error",
      );
      const enhancedError = {
        ...error,
        isCompanySetupRequired: true,
        userMessage: "Company setup required",
      };
      return Promise.reject(enhancedError);
    }
    let errorMessage = "An unexpected error occurred";
    const detail = error.response?.data?.detail;
    const message = error.response?.data?.message;
    if (typeof detail === "string" && detail) {
      errorMessage = detail;
    } else if (typeof message === "string" && message) {
      errorMessage = message;
    } else if (Array.isArray(detail) && detail.length > 0) {
      const messages = detail
        .map((err) => err.msg || `${err.loc?.join(" -> ")}: ${err.type}`)
        .filter(Boolean);
      errorMessage =
        messages.length > 0 ? messages.join(", ") : "Validation error";
    } else if (detail && typeof detail === "object") {
      errorMessage = detail.error || detail.message || JSON.stringify(detail);
    } else if (error.message) {
      errorMessage = error.message;
    }
    console.error("[API] Processed error message:", errorMessage);
    return Promise.reject({
      ...error,
      userMessage: errorMessage,
      status,
    });
  },
);

export default api;<|MERGE_RESOLUTION|>--- conflicted
+++ resolved
@@ -6,8 +6,6 @@
 
 const API_BASE_URL = process.env.NEXT_PUBLIC_API_URL || "http://127.0.0.1:8000";
 
-<<<<<<< HEAD
-=======
 /**
  * Helper function to get access token with backward compatibility
  * Checks for new key first, then falls back to legacy key
@@ -34,7 +32,6 @@
 };
 
 // Configure axios-retry with exponential backoff
->>>>>>> 092879b5
 axiosRetry(axios, {
   retries: 3,
   retryDelay: (retryCount) => {
@@ -73,12 +70,6 @@
     sessionStorage.setItem("returnUrlAfterLogin", returnUrl);
     console.log("[API] Stored return URL:", returnUrl);
   }
-<<<<<<< HEAD
-  localStorage.removeItem("access_token");
-  localStorage.removeItem("refresh_token");
-  localStorage.removeItem("user_role");
-  localStorage.removeItem("is_super_admin");
-=======
   // Clear all token-related storage using standardized keys
   localStorage.removeItem(ACCESS_TOKEN_KEY);
   localStorage.removeItem(LEGACY_TOKEN_KEY); // Also clear legacy key
@@ -86,7 +77,6 @@
   localStorage.removeItem(USER_ROLE_KEY);
   localStorage.removeItem(IS_SUPER_ADMIN_KEY);
   console.log("[API] Cleared all authentication tokens");
->>>>>>> 092879b5
   resetAuthReady();
   setTimeout(() => {
     window.location.href = "/login";
@@ -192,11 +182,7 @@
 api.interceptors.request.use(
   async (config) => {
     await waitForAuthIfNeeded(config);
-<<<<<<< HEAD
-    const token = localStorage.getItem("access_token");
-=======
     const token = getAccessToken();
->>>>>>> 092879b5
     console.log(`[API] ${config.method?.toUpperCase()} ${config.url}`, {
       hasToken: !!token,
       hasRefreshToken: !!getRefreshToken(),
@@ -251,40 +237,6 @@
       });
     }
     if (status === 401 && !originalRequest._retry) {
-<<<<<<< HEAD
-      console.log(`[API] ${status} Auth error - attempting token refresh`);
-      originalRequest._retry = true;
-      try {
-        const refreshToken = localStorage.getItem("refresh_token");
-        if (!refreshToken) {
-          throw new Error("No refresh token available");
-        }
-        const response = await refreshAxios.post('/auth/refresh', {
-          refresh_token: refreshToken
-        });
-        const refreshData = response.data;
-        localStorage.setItem("access_token", refreshData.access_token);
-        if (refreshData.refresh_token) {
-          localStorage.setItem("refresh_token", refreshData.refresh_token);
-        }
-        console.log("[API] Token refreshed successfully");
-        originalRequest.headers.Authorization = `Bearer ${refreshData.access_token}`;
-        return api(originalRequest);
-      } catch (refreshError) {
-        console.error("[API] Token refresh failed:", refreshError);
-        const errorDetail = error.response?.data?.detail;
-        if (errorDetail && typeof errorDetail === "string") {
-          console.log(`[API] ${status} Error reason:`, errorDetail);
-          toast.error(`Session expired: ${errorDetail}`, {
-            position: "top-right",
-            autoClose: 3000,
-          });
-        } else {
-          toast.error("Session expired. Please login again.", {
-            position: "top-right",
-            autoClose: 3000,
-          });
-=======
       if (originalRequest.headers?.Authorization) {
         console.log(`[API] ${status} Auth error - attempting token refresh`);
         originalRequest._retry = true;
@@ -320,21 +272,11 @@
             });
           }
           handleTokenExpiry();
->>>>>>> 092879b5
         }
-        handleTokenExpiry();
+      } else {
+        console.log(`[API] ${status} Error - No token present, not refreshing`);
+        return Promise.reject(error);
       }
-    } else if (status === 403) {
-      console.log(`[API] ${status} Permission denied:`, error.response?.data?.detail);
-      toast.error(`Permission denied: ${error.response?.data?.detail || "Insufficient permissions"}`, {
-        position: "top-right",
-        autoClose: 3000,
-      });
-      return Promise.reject({
-        ...error,
-        userMessage: error.response?.data?.detail || "Insufficient permissions",
-        status,
-      });
     } else if (status === 404 && url?.includes("/companies/current")) {
       console.log(
         "[API] 404 on /companies/current - company setup required, not an auth error",
